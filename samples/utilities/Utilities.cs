﻿// Copyright (c) Microsoft Corporation. All rights reserved.
// Licensed under the MIT License. See License.txt in the project root for license information.
using System;
using System.Collections.Generic;
using System.IO;
using System.Linq;
using System.Text;
using System.Threading.Tasks;
using Azure.ResourceManager.AppConfiguration;
using Azure.ResourceManager.AppConfiguration.Models;
using Azure.ResourceManager.Compute.Models;
using Azure.ResourceManager.EventHubs.Models;
using Azure.ResourceManager.KeyVault.Models;
using Azure.ResourceManager.Network.Models;
using Azure.ResourceManager.Communication;
using Azure.ResourceManager.Communication.Models;
<<<<<<< HEAD
using Azure.ResourceManager.EventHubs;
=======
using Azure.ResourceManager.Communication;
using Azure.ResourceManager.Compute;
using Azure.ResourceManager.EventHubs;
using Azure.ResourceManager.KeyVault;
>>>>>>> 40c18915

namespace Samples.Utilities
{
    public static class Utilities
    {
        public static bool IsRunningMocked { get; set; }
        public static Action<string> LoggerMethod { get; set; }
        public static Func<string> PauseMethod { get; set; }
        public static string ProjectPath { get; set; }

        static Utilities()
        {
            LoggerMethod = Console.WriteLine;
            PauseMethod = Console.ReadLine;
            ProjectPath = ".";
        }

        public static void Log(string message)
        {
            LoggerMethod.Invoke(message);
        }

        public static void Log(object obj)
        {
            if (obj != null)
            {
                LoggerMethod.Invoke(obj.ToString());
            }
            else
            {
                LoggerMethod.Invoke("(null)");
            }
        }

        public static void Log()
        {
            Utilities.Log(string.Empty);
        }

        public static string GetArmTemplate(string templateFileName)
        {
            var hostingPlanName = RandomResourceName("hpRSAT", 24);
            var webAppName = RandomResourceName("wnRSAT", 24);
            var armTemplateString = File.ReadAllText(Path.Combine(Utilities.ProjectPath, "Asset", templateFileName));

            if (string.Equals("ArmTemplate.json", templateFileName, StringComparison.OrdinalIgnoreCase))
            {
                armTemplateString = armTemplateString.Replace("\"hostingPlanName\": {\r\n      \"type\": \"string\",\r\n      \"defaultValue\": \"\"",
                   "\"hostingPlanName\": {\r\n      \"type\": \"string\",\r\n      \"defaultValue\": \"" + hostingPlanName + "\"");
                armTemplateString = armTemplateString.Replace("\"webSiteName\": {\r\n      \"type\": \"string\",\r\n      \"defaultValue\": \"\"",
                    "\"webSiteName\": {\r\n      \"type\": \"string\",\r\n      \"defaultValue\": \"" + webAppName + "\"");
            }

            return armTemplateString;
        }

        public static void PrintNameSpace(EventHubsNamespaceResource resource)
        {
            StringBuilder eh = new StringBuilder("Eventhub Namespace: ")
                .Append("Eventhub Namespace: ").Append(resource.Id)
                    .Append("\n\tName: ").Append(resource.Data.Name)
                    .Append("\n\tLocation: ").Append(resource.Data.Location)
                    .Append("\n\tTags: ").Append(resource.Data.Tags.ToString())
                    .Append("\n\tAzureInsightMetricId: ").Append(resource.Data.MetricId)
                    .Append("\n\tIsAutoInflate enabled: ").Append(resource.Data.IsAutoInflateEnabled)
                    .Append("\n\tServiceBus endpoint: ").Append(resource.Data.ServiceBusEndpoint)
                    .Append("\n\tMaximum Throughput Units: ").Append(resource.Data.MaximumThroughputUnits)
                    .Append("\n\tCreated time: ").Append(resource.Data.CreatedOn)
                    .Append("\n\tUpdated time: ").Append(resource.Data.UpdatedOn);
            Utilities.Log(eh.ToString());
        }

        public static void PrintEventHub(EventHubResource resource)
        {
            StringBuilder info = new StringBuilder();
<<<<<<< HEAD
            info.Append("Eventhub: ").Append(resource.Id)
=======
            info.Append("Eventhub: ").Append(resource.Data.Id)
>>>>>>> 40c18915
                    .Append("\n\tName: ").Append(resource.Data.Name)
                    .Append("\n\tMessage retention in Days: ").Append(resource.Data.MessageRetentionInDays)
                    .Append("\n\tPartition ids: ").Append(resource.Data.PartitionIds);
            if (resource.Data.CaptureDescription != null)
            {
                info.Append("\n\t\t\tSize limit in Bytes: ").Append(resource.Data.CaptureDescription.SizeLimitInBytes);
                info.Append("\n\t\t\tInterval in seconds: ").Append(resource.Data.CaptureDescription.IntervalInSeconds);
                if (resource.Data.CaptureDescription.Destination != null)
                {
                    info.Append("\n\t\t\tData capture storage account: ").Append(resource.Data.CaptureDescription.Destination.StorageAccountResourceId);
                    info.Append("\n\t\t\tData capture storage container: ").Append(resource.Data.CaptureDescription.Destination.BlobContainer);
                }
            }
            Utilities.Log(info.ToString());
        }

        public static void PrintConsumerGroup(EventHubsConsumerGroupResource resource)
        {
            StringBuilder info = new StringBuilder();
            info.Append("Event hub consumer group: ").Append(resource.Id)
                    .Append("\n\tName: ").Append(resource.Data.Name)
                    .Append("\n\tUser metadata: ").Append(resource.Data.UserMetadata);
            Utilities.Log(info.ToString());
        }

        public static void PrintDisasterRecovery(EventHubsDisasterRecoveryResource resource)
        {
            StringBuilder info = new StringBuilder();
            info.Append("DisasterRecoveryPairing: ").Append(resource.Id)
                    .Append("\n\tName: ").Append(resource.Data.Name)
                    .Append("\n\tAlternate name: ").Append(resource.Data.AlternateName)
                    .Append("\n\tPartner namespace: ").Append(resource.Data.PartnerNamespace)
                    .Append("\n\tNamespace role: ").Append(resource.Data.Role);
            Utilities.Log(info.ToString());
        }

        public static void PrintAccessKey(EventHubsAccessKeys resource)
        {
            StringBuilder info = new StringBuilder();
            info.Append("DisasterRecoveryPairing auth key: ")
                    .Append("\n\t Alias primary connection string: ").Append(resource.AliasPrimaryConnectionString)
                    .Append("\n\t Alias secondary connection string: ").Append(resource.AliasSecondaryConnectionString)
                    .Append("\n\t Primary key: ").Append(resource.PrimaryKey)
                    .Append("\n\t Secondary key: ").Append(resource.SecondaryKey)
                    .Append("\n\t Primary connection string: ").Append(resource.PrimaryConnectionString)
                    .Append("\n\t Secondary connection string: ").Append(resource.SecondaryConnectionString);
            Utilities.Log(info.ToString());
        }

        public static void PrintCommunicationServiceResource(CommunicationServiceResource resource)
        {
            StringBuilder info = new StringBuilder();
            info.Append("CommunicationServiceResource")
                    .Append("\n\t Name: ").Append(resource.Data.Name)
                    .Append("\n\t ProvisioningState: ").Append(resource.Data.ProvisioningState)
                    .Append("\n\t HostName: ").Append(resource.Data.HostName)
                    .Append("\n\t DataLocation: ").Append(resource.Data.DataLocation)
                    .Append("\n\t NotificationHubId: ").Append(resource.Data.NotificationHubId)
                    .Append("\n\t ImmutableResourceId: ").Append(resource.Data.ImmutableResourceId)
                    .Append("\n\t Location: ").Append(resource.Data.Location);

            string tags = "None";
            if (resource.Data.Tags != null)
            {
                tags = string.Join(", ", resource.Data.Tags.Select(kvp => kvp.Key + ": " + kvp.Value.ToString()));
            }
            info.Append("\n\t Tags: " + tags);

            Utilities.Log(info.ToString());
        }

        private static string FormatCollection(IEnumerable<string> collection)
        {
            return string.Join(", ", collection);
        }

        private static string FormatDictionary(IDictionary<string, string> dictionary)
        {
            if (dictionary == null)
            {
                return string.Empty;
            }

            var outputString = new StringBuilder();

            foreach (var entity in dictionary)
            {
                outputString.AppendLine($"{entity.Key}: {entity.Value}");
            }

            return outputString.ToString();
        }

        public static void PrintVault(KeyVaultResource vault)
        {
            var info = new StringBuilder().Append("Key Vault: ").Append(vault.Id)
                .Append("Name: ").Append(vault.Data.Name)
                .Append("\n\tLocation: ").Append(vault.Data.Location)
                .Append("\n\tSku: ").Append(vault.Data.Properties.Sku.Name).Append(" - ").Append(vault.Data.Properties.Sku.Family)
                .Append("\n\tVault URI: ").Append(vault.Data.Properties.VaultUri)
                .Append("\n\tAccess policies: ");
            foreach (var accessPolicy in vault.Data.Properties.AccessPolicies)
            {
                info.Append("\n\t\tIdentity:").Append(accessPolicy.ObjectId);
                if (accessPolicy.Permissions.Keys != null)
                {
                    info.Append("\n\t\tKey permissions: ").Append(FormatCollection(accessPolicy.Permissions.Keys.Select(key => key.ToString())));
                }
                if (accessPolicy.Permissions.Secrets != null)
                {
                    info.Append("\n\t\tSecret permissions: ").Append(FormatCollection(accessPolicy.Permissions.Secrets.Select(secret => secret.ToString())));
                }
            }

            Utilities.Log(info.ToString());
        }


        public static void PrintVirtualMachine(VirtualMachineResource virtualMachine)
        {
            var storageProfile = new StringBuilder().Append("\n\tStorageProfile: ");
            if (virtualMachine.Data.StorageProfile.ImageReference != null)
            {
                storageProfile.Append("\n\t\tImageReference:");
                storageProfile.Append("\n\t\t\tPublisher: ").Append(virtualMachine.Data.StorageProfile.ImageReference.Publisher);
                storageProfile.Append("\n\t\t\tOffer: ").Append(virtualMachine.Data.StorageProfile.ImageReference.Offer);
                storageProfile.Append("\n\t\t\tSKU: ").Append(virtualMachine.Data.StorageProfile.ImageReference.Sku);
                storageProfile.Append("\n\t\t\tVersion: ").Append(virtualMachine.Data.StorageProfile.ImageReference.Version);
            }

            if (virtualMachine.Data.StorageProfile.OSDisk != null)
            {
                storageProfile.Append("\n\t\tOSDisk:");
                storageProfile.Append("\n\t\t\tOSType: ").Append(virtualMachine.Data.StorageProfile.OSDisk.OSType);
                storageProfile.Append("\n\t\t\tName: ").Append(virtualMachine.Data.StorageProfile.OSDisk.Name);
                storageProfile.Append("\n\t\t\tCaching: ").Append(virtualMachine.Data.StorageProfile.OSDisk.Caching);
                storageProfile.Append("\n\t\t\tCreateOption: ").Append(virtualMachine.Data.StorageProfile.OSDisk.CreateOption);
                storageProfile.Append("\n\t\t\tDiskSizeGB: ").Append(virtualMachine.Data.StorageProfile.OSDisk.DiskSizeGB);
                if (virtualMachine.Data.StorageProfile.OSDisk.ImageUri != null)
                {
                    storageProfile.Append("\n\t\t\tImage Uri: ").Append(virtualMachine.Data.StorageProfile.OSDisk.ImageUri);
                }
                if (virtualMachine.Data.StorageProfile.OSDisk.VhdUri != null)
                {
                    storageProfile.Append("\n\t\t\tVhd Uri: ").Append(virtualMachine.Data.StorageProfile.OSDisk.VhdUri);
                }
                if (virtualMachine.Data.StorageProfile.OSDisk.VhdUri != null)
                {
                    storageProfile.Append("\n\t\t\tEncryptionSettings: ");
                    storageProfile.Append("\n\t\t\t\tEnabled: ").Append(virtualMachine.Data.StorageProfile.OSDisk.VhdUri);
                    storageProfile.Append("\n\t\t\t\tDiskEncryptionKey Uri: ").Append(virtualMachine
                            .Data.StorageProfile
                            .OSDisk
                            .EncryptionSettings
                            .DiskEncryptionKey.SecretUri);
                    storageProfile.Append("\n\t\t\t\tKeyEncryptionKey Uri: ").Append(virtualMachine
                            .Data.StorageProfile
                            .OSDisk
                            .EncryptionSettings
                            .KeyEncryptionKey.KeyUri);
                }
            }

            if (virtualMachine.Data.StorageProfile.DataDisks != null)
            {
                var i = 0;
                foreach (var disk in virtualMachine.Data.StorageProfile.DataDisks)
                {
                    storageProfile.Append("\n\t\tDataDisk: #").Append(i++);
                    storageProfile.Append("\n\t\t\tName: ").Append(disk.Name);
                    storageProfile.Append("\n\t\t\tCaching: ").Append(disk.Caching);
                    storageProfile.Append("\n\t\t\tCreateOption: ").Append(disk.CreateOption);
                    storageProfile.Append("\n\t\t\tDiskSizeGB: ").Append(disk.DiskSizeGB);
                    storageProfile.Append("\n\t\t\tLun: ").Append(disk.Lun);
                    if (disk.ManagedDisk != null)
                    {
                        if (disk.ManagedDisk != null)
                        {
                            storageProfile.Append("\n\t\t\tManaged Disk Id: ").Append(disk.ManagedDisk.Id);
                        }
                    }
                    else
                    {
                        if (disk.VhdUri != null)
                        {
                            storageProfile.Append("\n\t\t\tVhd Uri: ").Append(disk.VhdUri);
                        }
                    }
                    if (disk.ImageUri != null)
                    {
                        storageProfile.Append("\n\t\t\tImage Uri: ").Append(disk.VhdUri);
                    }
                }
            }
            StringBuilder osProfile;
            if (virtualMachine.Data.OSProfile != null)
            {
                osProfile = new StringBuilder().Append("\n\tOSProfile: ");

                osProfile.Append("\n\t\tComputerName:").Append(virtualMachine.Data.OSProfile.ComputerName);
                if (virtualMachine.Data.OSProfile.WindowsConfiguration != null)
                {
                    osProfile.Append("\n\t\t\tWindowsConfiguration: ");
                    osProfile.Append("\n\t\t\t\tProvisionVMAgent: ")
                            .Append(virtualMachine.Data.OSProfile.WindowsConfiguration.ProvisionVmAgent);
                    osProfile.Append("\n\t\t\t\tEnableAutomaticUpdates: ")
                            .Append(virtualMachine.Data.OSProfile.WindowsConfiguration.EnableAutomaticUpdates);
                    osProfile.Append("\n\t\t\t\tTimeZone: ")
                            .Append(virtualMachine.Data.OSProfile.WindowsConfiguration.TimeZone);
                }
                if (virtualMachine.Data.OSProfile.LinuxConfiguration != null)
                {
                    osProfile.Append("\n\t\t\tLinuxConfiguration: ");
                    osProfile.Append("\n\t\t\t\tDisablePasswordAuthentication: ")
                            .Append(virtualMachine.Data.OSProfile.LinuxConfiguration.DisablePasswordAuthentication);
                }
            }
            else
            {
                osProfile = new StringBuilder().Append("\n\tOSProfile: null");
            }


            var networkProfile = new StringBuilder().Append("\n\tNetworkProfile: ");
            foreach (var networkInterfaceId in virtualMachine.Data.NetworkProfile.NetworkInterfaces)
            {
                networkProfile.Append("\n\t\tId:").Append(networkInterfaceId.Id);
            }

            var msi = new StringBuilder().Append("\n\tMSI: ");
            if (virtualMachine.Data.Identity != null && virtualMachine.Data.Identity.UserAssignedIdentities != null)
            {
                msi.Append("\n\t\tMSI enabled:").Append("True");
                foreach (var item in virtualMachine.Data.Identity.UserAssignedIdentities)
                {
                    msi.Append("\n\t\tMSI Active Directory Service Name:").Append(item.Key);
                    msi.Append("\n\t\tMSI Active Directory Service Principal Id:").Append(item.Value.PrincipalId);
                    msi.Append("\n\t\tMSI Active Directory Client Id:").Append(item.Value.PrincipalId);
                }
            }
            else
            {
                msi.Append("\n\t\tMSI enabled:").Append("False");
            }

            Utilities.Log(new StringBuilder().Append("Virtual Machine: ").Append(virtualMachine.Id)
                    .Append("Name: ").Append(virtualMachine.Data.Name)
                    .Append("\n\tLocation: ").Append(virtualMachine.Data.Location)
                    .Append("\n\tTags: ").Append(FormatDictionary(virtualMachine.Data.Tags))
                    .Append("\n\tHardwareProfile: ")
                    .Append("\n\t\tSize: ").Append(virtualMachine.Data.HardwareProfile.VmSize)
                    .Append(storageProfile)
                    .Append(osProfile)
                    .Append(networkProfile)
                    .Append(msi)
                    .ToString());
        }

        public static void PrintAppConfiguration(AppConfigurationStoreResource configurationStore)
        {
            var info = new StringBuilder().Append("App Configuration: ").Append(configurationStore.Id)
                .Append("Name: ").Append(configurationStore.Data.Name)
                .Append("\n\tLocation: ").Append(configurationStore.Data.Location);

            Utilities.Log(info.ToString());
        }

        /// <summary>
        /// Generates the specified number of random resource names with the same prefix.
        /// </summary>
        /// <param name="prefix">the prefix to be used if possible</param>
        /// <param name="maxLen">the maximum length for the random generated name</param>
        /// <param name="count">the number of names to generate</param>
        /// <returns>random names</returns>
        public static string[] RandomResourceNames(string prefix, int maxLen, int count)
        {
            string[] names = new string[count];
            var resourceNamer = new ResourceNamer("");
            for (int i = 0; i < count; i++)
            {
                names[i] = resourceNamer.RandomName(prefix, maxLen);
            }
            return names;
        }

        public static string RandomResourceName(string prefix, int maxLen)
        {
            var namer = new ResourceNamer("");
            return namer.RandomName(prefix, maxLen);
        }
        public static string RandomGuid()
        {
            var namer = new ResourceNamer("");
            return namer.RandomGuid();
        }

        public static string CreateRandomName(string namePrefix)
        {
            return RandomResourceName(namePrefix, 15);
        }

        public static async Task<List<T>> ToEnumerableAsync<T>(this IAsyncEnumerable<T> asyncEnumerable)
        {
            List<T> list = new List<T>();
            await foreach (T item in asyncEnumerable)
            {
                list.Add(item);
            }
            return list;
        }
    }
}<|MERGE_RESOLUTION|>--- conflicted
+++ resolved
@@ -1,416 +1,408 @@
-﻿// Copyright (c) Microsoft Corporation. All rights reserved.
-// Licensed under the MIT License. See License.txt in the project root for license information.
-using System;
-using System.Collections.Generic;
-using System.IO;
-using System.Linq;
-using System.Text;
-using System.Threading.Tasks;
-using Azure.ResourceManager.AppConfiguration;
-using Azure.ResourceManager.AppConfiguration.Models;
-using Azure.ResourceManager.Compute.Models;
-using Azure.ResourceManager.EventHubs.Models;
-using Azure.ResourceManager.KeyVault.Models;
-using Azure.ResourceManager.Network.Models;
-using Azure.ResourceManager.Communication;
-using Azure.ResourceManager.Communication.Models;
-<<<<<<< HEAD
-using Azure.ResourceManager.EventHubs;
-=======
-using Azure.ResourceManager.Communication;
-using Azure.ResourceManager.Compute;
-using Azure.ResourceManager.EventHubs;
-using Azure.ResourceManager.KeyVault;
->>>>>>> 40c18915
-
-namespace Samples.Utilities
-{
-    public static class Utilities
-    {
-        public static bool IsRunningMocked { get; set; }
-        public static Action<string> LoggerMethod { get; set; }
-        public static Func<string> PauseMethod { get; set; }
-        public static string ProjectPath { get; set; }
-
-        static Utilities()
-        {
-            LoggerMethod = Console.WriteLine;
-            PauseMethod = Console.ReadLine;
-            ProjectPath = ".";
-        }
-
-        public static void Log(string message)
-        {
-            LoggerMethod.Invoke(message);
-        }
-
-        public static void Log(object obj)
-        {
-            if (obj != null)
-            {
-                LoggerMethod.Invoke(obj.ToString());
-            }
-            else
-            {
-                LoggerMethod.Invoke("(null)");
-            }
-        }
-
-        public static void Log()
-        {
-            Utilities.Log(string.Empty);
-        }
-
-        public static string GetArmTemplate(string templateFileName)
-        {
-            var hostingPlanName = RandomResourceName("hpRSAT", 24);
-            var webAppName = RandomResourceName("wnRSAT", 24);
-            var armTemplateString = File.ReadAllText(Path.Combine(Utilities.ProjectPath, "Asset", templateFileName));
-
-            if (string.Equals("ArmTemplate.json", templateFileName, StringComparison.OrdinalIgnoreCase))
-            {
-                armTemplateString = armTemplateString.Replace("\"hostingPlanName\": {\r\n      \"type\": \"string\",\r\n      \"defaultValue\": \"\"",
-                   "\"hostingPlanName\": {\r\n      \"type\": \"string\",\r\n      \"defaultValue\": \"" + hostingPlanName + "\"");
-                armTemplateString = armTemplateString.Replace("\"webSiteName\": {\r\n      \"type\": \"string\",\r\n      \"defaultValue\": \"\"",
-                    "\"webSiteName\": {\r\n      \"type\": \"string\",\r\n      \"defaultValue\": \"" + webAppName + "\"");
-            }
-
-            return armTemplateString;
-        }
-
-        public static void PrintNameSpace(EventHubsNamespaceResource resource)
-        {
-            StringBuilder eh = new StringBuilder("Eventhub Namespace: ")
-                .Append("Eventhub Namespace: ").Append(resource.Id)
-                    .Append("\n\tName: ").Append(resource.Data.Name)
-                    .Append("\n\tLocation: ").Append(resource.Data.Location)
-                    .Append("\n\tTags: ").Append(resource.Data.Tags.ToString())
-                    .Append("\n\tAzureInsightMetricId: ").Append(resource.Data.MetricId)
-                    .Append("\n\tIsAutoInflate enabled: ").Append(resource.Data.IsAutoInflateEnabled)
-                    .Append("\n\tServiceBus endpoint: ").Append(resource.Data.ServiceBusEndpoint)
-                    .Append("\n\tMaximum Throughput Units: ").Append(resource.Data.MaximumThroughputUnits)
-                    .Append("\n\tCreated time: ").Append(resource.Data.CreatedOn)
-                    .Append("\n\tUpdated time: ").Append(resource.Data.UpdatedOn);
-            Utilities.Log(eh.ToString());
-        }
-
-        public static void PrintEventHub(EventHubResource resource)
-        {
-            StringBuilder info = new StringBuilder();
-<<<<<<< HEAD
-            info.Append("Eventhub: ").Append(resource.Id)
-=======
-            info.Append("Eventhub: ").Append(resource.Data.Id)
->>>>>>> 40c18915
-                    .Append("\n\tName: ").Append(resource.Data.Name)
-                    .Append("\n\tMessage retention in Days: ").Append(resource.Data.MessageRetentionInDays)
-                    .Append("\n\tPartition ids: ").Append(resource.Data.PartitionIds);
-            if (resource.Data.CaptureDescription != null)
-            {
-                info.Append("\n\t\t\tSize limit in Bytes: ").Append(resource.Data.CaptureDescription.SizeLimitInBytes);
-                info.Append("\n\t\t\tInterval in seconds: ").Append(resource.Data.CaptureDescription.IntervalInSeconds);
-                if (resource.Data.CaptureDescription.Destination != null)
-                {
-                    info.Append("\n\t\t\tData capture storage account: ").Append(resource.Data.CaptureDescription.Destination.StorageAccountResourceId);
-                    info.Append("\n\t\t\tData capture storage container: ").Append(resource.Data.CaptureDescription.Destination.BlobContainer);
-                }
-            }
-            Utilities.Log(info.ToString());
-        }
-
-        public static void PrintConsumerGroup(EventHubsConsumerGroupResource resource)
-        {
-            StringBuilder info = new StringBuilder();
-            info.Append("Event hub consumer group: ").Append(resource.Id)
-                    .Append("\n\tName: ").Append(resource.Data.Name)
-                    .Append("\n\tUser metadata: ").Append(resource.Data.UserMetadata);
-            Utilities.Log(info.ToString());
-        }
-
-        public static void PrintDisasterRecovery(EventHubsDisasterRecoveryResource resource)
-        {
-            StringBuilder info = new StringBuilder();
-            info.Append("DisasterRecoveryPairing: ").Append(resource.Id)
-                    .Append("\n\tName: ").Append(resource.Data.Name)
-                    .Append("\n\tAlternate name: ").Append(resource.Data.AlternateName)
-                    .Append("\n\tPartner namespace: ").Append(resource.Data.PartnerNamespace)
-                    .Append("\n\tNamespace role: ").Append(resource.Data.Role);
-            Utilities.Log(info.ToString());
-        }
-
-        public static void PrintAccessKey(EventHubsAccessKeys resource)
-        {
-            StringBuilder info = new StringBuilder();
-            info.Append("DisasterRecoveryPairing auth key: ")
-                    .Append("\n\t Alias primary connection string: ").Append(resource.AliasPrimaryConnectionString)
-                    .Append("\n\t Alias secondary connection string: ").Append(resource.AliasSecondaryConnectionString)
-                    .Append("\n\t Primary key: ").Append(resource.PrimaryKey)
-                    .Append("\n\t Secondary key: ").Append(resource.SecondaryKey)
-                    .Append("\n\t Primary connection string: ").Append(resource.PrimaryConnectionString)
-                    .Append("\n\t Secondary connection string: ").Append(resource.SecondaryConnectionString);
-            Utilities.Log(info.ToString());
-        }
-
-        public static void PrintCommunicationServiceResource(CommunicationServiceResource resource)
-        {
-            StringBuilder info = new StringBuilder();
-            info.Append("CommunicationServiceResource")
-                    .Append("\n\t Name: ").Append(resource.Data.Name)
-                    .Append("\n\t ProvisioningState: ").Append(resource.Data.ProvisioningState)
-                    .Append("\n\t HostName: ").Append(resource.Data.HostName)
-                    .Append("\n\t DataLocation: ").Append(resource.Data.DataLocation)
-                    .Append("\n\t NotificationHubId: ").Append(resource.Data.NotificationHubId)
-                    .Append("\n\t ImmutableResourceId: ").Append(resource.Data.ImmutableResourceId)
-                    .Append("\n\t Location: ").Append(resource.Data.Location);
-
-            string tags = "None";
-            if (resource.Data.Tags != null)
-            {
-                tags = string.Join(", ", resource.Data.Tags.Select(kvp => kvp.Key + ": " + kvp.Value.ToString()));
-            }
-            info.Append("\n\t Tags: " + tags);
-
-            Utilities.Log(info.ToString());
-        }
-
-        private static string FormatCollection(IEnumerable<string> collection)
-        {
-            return string.Join(", ", collection);
-        }
-
-        private static string FormatDictionary(IDictionary<string, string> dictionary)
-        {
-            if (dictionary == null)
-            {
-                return string.Empty;
-            }
-
-            var outputString = new StringBuilder();
-
-            foreach (var entity in dictionary)
-            {
-                outputString.AppendLine($"{entity.Key}: {entity.Value}");
-            }
-
-            return outputString.ToString();
-        }
-
-        public static void PrintVault(KeyVaultResource vault)
-        {
-            var info = new StringBuilder().Append("Key Vault: ").Append(vault.Id)
-                .Append("Name: ").Append(vault.Data.Name)
-                .Append("\n\tLocation: ").Append(vault.Data.Location)
-                .Append("\n\tSku: ").Append(vault.Data.Properties.Sku.Name).Append(" - ").Append(vault.Data.Properties.Sku.Family)
-                .Append("\n\tVault URI: ").Append(vault.Data.Properties.VaultUri)
-                .Append("\n\tAccess policies: ");
-            foreach (var accessPolicy in vault.Data.Properties.AccessPolicies)
-            {
-                info.Append("\n\t\tIdentity:").Append(accessPolicy.ObjectId);
-                if (accessPolicy.Permissions.Keys != null)
-                {
-                    info.Append("\n\t\tKey permissions: ").Append(FormatCollection(accessPolicy.Permissions.Keys.Select(key => key.ToString())));
-                }
-                if (accessPolicy.Permissions.Secrets != null)
-                {
-                    info.Append("\n\t\tSecret permissions: ").Append(FormatCollection(accessPolicy.Permissions.Secrets.Select(secret => secret.ToString())));
-                }
-            }
-
-            Utilities.Log(info.ToString());
-        }
-
-
-        public static void PrintVirtualMachine(VirtualMachineResource virtualMachine)
-        {
-            var storageProfile = new StringBuilder().Append("\n\tStorageProfile: ");
-            if (virtualMachine.Data.StorageProfile.ImageReference != null)
-            {
-                storageProfile.Append("\n\t\tImageReference:");
-                storageProfile.Append("\n\t\t\tPublisher: ").Append(virtualMachine.Data.StorageProfile.ImageReference.Publisher);
-                storageProfile.Append("\n\t\t\tOffer: ").Append(virtualMachine.Data.StorageProfile.ImageReference.Offer);
-                storageProfile.Append("\n\t\t\tSKU: ").Append(virtualMachine.Data.StorageProfile.ImageReference.Sku);
-                storageProfile.Append("\n\t\t\tVersion: ").Append(virtualMachine.Data.StorageProfile.ImageReference.Version);
-            }
-
-            if (virtualMachine.Data.StorageProfile.OSDisk != null)
-            {
-                storageProfile.Append("\n\t\tOSDisk:");
-                storageProfile.Append("\n\t\t\tOSType: ").Append(virtualMachine.Data.StorageProfile.OSDisk.OSType);
-                storageProfile.Append("\n\t\t\tName: ").Append(virtualMachine.Data.StorageProfile.OSDisk.Name);
-                storageProfile.Append("\n\t\t\tCaching: ").Append(virtualMachine.Data.StorageProfile.OSDisk.Caching);
-                storageProfile.Append("\n\t\t\tCreateOption: ").Append(virtualMachine.Data.StorageProfile.OSDisk.CreateOption);
-                storageProfile.Append("\n\t\t\tDiskSizeGB: ").Append(virtualMachine.Data.StorageProfile.OSDisk.DiskSizeGB);
-                if (virtualMachine.Data.StorageProfile.OSDisk.ImageUri != null)
-                {
-                    storageProfile.Append("\n\t\t\tImage Uri: ").Append(virtualMachine.Data.StorageProfile.OSDisk.ImageUri);
-                }
-                if (virtualMachine.Data.StorageProfile.OSDisk.VhdUri != null)
-                {
-                    storageProfile.Append("\n\t\t\tVhd Uri: ").Append(virtualMachine.Data.StorageProfile.OSDisk.VhdUri);
-                }
-                if (virtualMachine.Data.StorageProfile.OSDisk.VhdUri != null)
-                {
-                    storageProfile.Append("\n\t\t\tEncryptionSettings: ");
-                    storageProfile.Append("\n\t\t\t\tEnabled: ").Append(virtualMachine.Data.StorageProfile.OSDisk.VhdUri);
-                    storageProfile.Append("\n\t\t\t\tDiskEncryptionKey Uri: ").Append(virtualMachine
-                            .Data.StorageProfile
-                            .OSDisk
-                            .EncryptionSettings
-                            .DiskEncryptionKey.SecretUri);
-                    storageProfile.Append("\n\t\t\t\tKeyEncryptionKey Uri: ").Append(virtualMachine
-                            .Data.StorageProfile
-                            .OSDisk
-                            .EncryptionSettings
-                            .KeyEncryptionKey.KeyUri);
-                }
-            }
-
-            if (virtualMachine.Data.StorageProfile.DataDisks != null)
-            {
-                var i = 0;
-                foreach (var disk in virtualMachine.Data.StorageProfile.DataDisks)
-                {
-                    storageProfile.Append("\n\t\tDataDisk: #").Append(i++);
-                    storageProfile.Append("\n\t\t\tName: ").Append(disk.Name);
-                    storageProfile.Append("\n\t\t\tCaching: ").Append(disk.Caching);
-                    storageProfile.Append("\n\t\t\tCreateOption: ").Append(disk.CreateOption);
-                    storageProfile.Append("\n\t\t\tDiskSizeGB: ").Append(disk.DiskSizeGB);
-                    storageProfile.Append("\n\t\t\tLun: ").Append(disk.Lun);
-                    if (disk.ManagedDisk != null)
-                    {
-                        if (disk.ManagedDisk != null)
-                        {
-                            storageProfile.Append("\n\t\t\tManaged Disk Id: ").Append(disk.ManagedDisk.Id);
-                        }
-                    }
-                    else
-                    {
-                        if (disk.VhdUri != null)
-                        {
-                            storageProfile.Append("\n\t\t\tVhd Uri: ").Append(disk.VhdUri);
-                        }
-                    }
-                    if (disk.ImageUri != null)
-                    {
-                        storageProfile.Append("\n\t\t\tImage Uri: ").Append(disk.VhdUri);
-                    }
-                }
-            }
-            StringBuilder osProfile;
-            if (virtualMachine.Data.OSProfile != null)
-            {
-                osProfile = new StringBuilder().Append("\n\tOSProfile: ");
-
-                osProfile.Append("\n\t\tComputerName:").Append(virtualMachine.Data.OSProfile.ComputerName);
-                if (virtualMachine.Data.OSProfile.WindowsConfiguration != null)
-                {
-                    osProfile.Append("\n\t\t\tWindowsConfiguration: ");
-                    osProfile.Append("\n\t\t\t\tProvisionVMAgent: ")
-                            .Append(virtualMachine.Data.OSProfile.WindowsConfiguration.ProvisionVmAgent);
-                    osProfile.Append("\n\t\t\t\tEnableAutomaticUpdates: ")
-                            .Append(virtualMachine.Data.OSProfile.WindowsConfiguration.EnableAutomaticUpdates);
-                    osProfile.Append("\n\t\t\t\tTimeZone: ")
-                            .Append(virtualMachine.Data.OSProfile.WindowsConfiguration.TimeZone);
-                }
-                if (virtualMachine.Data.OSProfile.LinuxConfiguration != null)
-                {
-                    osProfile.Append("\n\t\t\tLinuxConfiguration: ");
-                    osProfile.Append("\n\t\t\t\tDisablePasswordAuthentication: ")
-                            .Append(virtualMachine.Data.OSProfile.LinuxConfiguration.DisablePasswordAuthentication);
-                }
-            }
-            else
-            {
-                osProfile = new StringBuilder().Append("\n\tOSProfile: null");
-            }
-
-
-            var networkProfile = new StringBuilder().Append("\n\tNetworkProfile: ");
-            foreach (var networkInterfaceId in virtualMachine.Data.NetworkProfile.NetworkInterfaces)
-            {
-                networkProfile.Append("\n\t\tId:").Append(networkInterfaceId.Id);
-            }
-
-            var msi = new StringBuilder().Append("\n\tMSI: ");
-            if (virtualMachine.Data.Identity != null && virtualMachine.Data.Identity.UserAssignedIdentities != null)
-            {
-                msi.Append("\n\t\tMSI enabled:").Append("True");
-                foreach (var item in virtualMachine.Data.Identity.UserAssignedIdentities)
-                {
-                    msi.Append("\n\t\tMSI Active Directory Service Name:").Append(item.Key);
-                    msi.Append("\n\t\tMSI Active Directory Service Principal Id:").Append(item.Value.PrincipalId);
-                    msi.Append("\n\t\tMSI Active Directory Client Id:").Append(item.Value.PrincipalId);
-                }
-            }
-            else
-            {
-                msi.Append("\n\t\tMSI enabled:").Append("False");
-            }
-
-            Utilities.Log(new StringBuilder().Append("Virtual Machine: ").Append(virtualMachine.Id)
-                    .Append("Name: ").Append(virtualMachine.Data.Name)
-                    .Append("\n\tLocation: ").Append(virtualMachine.Data.Location)
-                    .Append("\n\tTags: ").Append(FormatDictionary(virtualMachine.Data.Tags))
-                    .Append("\n\tHardwareProfile: ")
-                    .Append("\n\t\tSize: ").Append(virtualMachine.Data.HardwareProfile.VmSize)
-                    .Append(storageProfile)
-                    .Append(osProfile)
-                    .Append(networkProfile)
-                    .Append(msi)
-                    .ToString());
-        }
-
-        public static void PrintAppConfiguration(AppConfigurationStoreResource configurationStore)
-        {
-            var info = new StringBuilder().Append("App Configuration: ").Append(configurationStore.Id)
-                .Append("Name: ").Append(configurationStore.Data.Name)
-                .Append("\n\tLocation: ").Append(configurationStore.Data.Location);
-
-            Utilities.Log(info.ToString());
-        }
-
-        /// <summary>
-        /// Generates the specified number of random resource names with the same prefix.
-        /// </summary>
-        /// <param name="prefix">the prefix to be used if possible</param>
-        /// <param name="maxLen">the maximum length for the random generated name</param>
-        /// <param name="count">the number of names to generate</param>
-        /// <returns>random names</returns>
-        public static string[] RandomResourceNames(string prefix, int maxLen, int count)
-        {
-            string[] names = new string[count];
-            var resourceNamer = new ResourceNamer("");
-            for (int i = 0; i < count; i++)
-            {
-                names[i] = resourceNamer.RandomName(prefix, maxLen);
-            }
-            return names;
-        }
-
-        public static string RandomResourceName(string prefix, int maxLen)
-        {
-            var namer = new ResourceNamer("");
-            return namer.RandomName(prefix, maxLen);
-        }
-        public static string RandomGuid()
-        {
-            var namer = new ResourceNamer("");
-            return namer.RandomGuid();
-        }
-
-        public static string CreateRandomName(string namePrefix)
-        {
-            return RandomResourceName(namePrefix, 15);
-        }
-
-        public static async Task<List<T>> ToEnumerableAsync<T>(this IAsyncEnumerable<T> asyncEnumerable)
-        {
-            List<T> list = new List<T>();
-            await foreach (T item in asyncEnumerable)
-            {
-                list.Add(item);
-            }
-            return list;
-        }
-    }
+﻿// Copyright (c) Microsoft Corporation. All rights reserved.
+// Licensed under the MIT License. See License.txt in the project root for license information.
+using System;
+using System.Collections.Generic;
+using System.IO;
+using System.Linq;
+using System.Text;
+using System.Threading.Tasks;
+using Azure.ResourceManager.AppConfiguration;
+using Azure.ResourceManager.AppConfiguration.Models;
+using Azure.ResourceManager.Compute.Models;
+using Azure.ResourceManager.EventHubs.Models;
+using Azure.ResourceManager.KeyVault.Models;
+using Azure.ResourceManager.Network.Models;
+using Azure.ResourceManager.Communication;
+using Azure.ResourceManager.Communication.Models;
+using Azure.ResourceManager.Communication;
+using Azure.ResourceManager.Compute;
+using Azure.ResourceManager.EventHubs;
+using Azure.ResourceManager.KeyVault;
+
+namespace Samples.Utilities
+{
+    public static class Utilities
+    {
+        public static bool IsRunningMocked { get; set; }
+        public static Action<string> LoggerMethod { get; set; }
+        public static Func<string> PauseMethod { get; set; }
+        public static string ProjectPath { get; set; }
+
+        static Utilities()
+        {
+            LoggerMethod = Console.WriteLine;
+            PauseMethod = Console.ReadLine;
+            ProjectPath = ".";
+        }
+
+        public static void Log(string message)
+        {
+            LoggerMethod.Invoke(message);
+        }
+
+        public static void Log(object obj)
+        {
+            if (obj != null)
+            {
+                LoggerMethod.Invoke(obj.ToString());
+            }
+            else
+            {
+                LoggerMethod.Invoke("(null)");
+            }
+        }
+
+        public static void Log()
+        {
+            Utilities.Log(string.Empty);
+        }
+
+        public static string GetArmTemplate(string templateFileName)
+        {
+            var hostingPlanName = RandomResourceName("hpRSAT", 24);
+            var webAppName = RandomResourceName("wnRSAT", 24);
+            var armTemplateString = File.ReadAllText(Path.Combine(Utilities.ProjectPath, "Asset", templateFileName));
+
+            if (string.Equals("ArmTemplate.json", templateFileName, StringComparison.OrdinalIgnoreCase))
+            {
+                armTemplateString = armTemplateString.Replace("\"hostingPlanName\": {\r\n      \"type\": \"string\",\r\n      \"defaultValue\": \"\"",
+                   "\"hostingPlanName\": {\r\n      \"type\": \"string\",\r\n      \"defaultValue\": \"" + hostingPlanName + "\"");
+                armTemplateString = armTemplateString.Replace("\"webSiteName\": {\r\n      \"type\": \"string\",\r\n      \"defaultValue\": \"\"",
+                    "\"webSiteName\": {\r\n      \"type\": \"string\",\r\n      \"defaultValue\": \"" + webAppName + "\"");
+            }
+
+            return armTemplateString;
+        }
+
+        public static void PrintNameSpace(EventHubsNamespaceResource resource)
+        {
+            StringBuilder eh = new StringBuilder("Eventhub Namespace: ")
+                .Append("Eventhub Namespace: ").Append(resource.Id)
+                    .Append("\n\tName: ").Append(resource.Data.Name)
+                    .Append("\n\tLocation: ").Append(resource.Data.Location)
+                    .Append("\n\tTags: ").Append(resource.Data.Tags.ToString())
+                    .Append("\n\tAzureInsightMetricId: ").Append(resource.Data.MetricId)
+                    .Append("\n\tIsAutoInflate enabled: ").Append(resource.Data.IsAutoInflateEnabled)
+                    .Append("\n\tServiceBus endpoint: ").Append(resource.Data.ServiceBusEndpoint)
+                    .Append("\n\tMaximum Throughput Units: ").Append(resource.Data.MaximumThroughputUnits)
+                    .Append("\n\tCreated time: ").Append(resource.Data.CreatedOn)
+                    .Append("\n\tUpdated time: ").Append(resource.Data.UpdatedOn);
+            Utilities.Log(eh.ToString());
+        }
+
+        public static void PrintEventHub(EventHubResource resource)
+        {
+            StringBuilder info = new StringBuilder();
+            info.Append("Eventhub: ").Append(resource.Data.Id)
+                    .Append("\n\tName: ").Append(resource.Data.Name)
+                    .Append("\n\tMessage retention in Days: ").Append(resource.Data.MessageRetentionInDays)
+                    .Append("\n\tPartition ids: ").Append(resource.Data.PartitionIds);
+            if (resource.Data.CaptureDescription != null)
+            {
+                info.Append("\n\t\t\tSize limit in Bytes: ").Append(resource.Data.CaptureDescription.SizeLimitInBytes);
+                info.Append("\n\t\t\tInterval in seconds: ").Append(resource.Data.CaptureDescription.IntervalInSeconds);
+                if (resource.Data.CaptureDescription.Destination != null)
+                {
+                    info.Append("\n\t\t\tData capture storage account: ").Append(resource.Data.CaptureDescription.Destination.StorageAccountResourceId);
+                    info.Append("\n\t\t\tData capture storage container: ").Append(resource.Data.CaptureDescription.Destination.BlobContainer);
+                }
+            }
+            Utilities.Log(info.ToString());
+        }
+
+        public static void PrintConsumerGroup(EventHubsConsumerGroupResource resource)
+        {
+            StringBuilder info = new StringBuilder();
+            info.Append("Event hub consumer group: ").Append(resource.Id)
+                    .Append("\n\tName: ").Append(resource.Data.Name)
+                    .Append("\n\tUser metadata: ").Append(resource.Data.UserMetadata);
+            Utilities.Log(info.ToString());
+        }
+
+        public static void PrintDisasterRecovery(EventHubsDisasterRecoveryResource resource)
+        {
+            StringBuilder info = new StringBuilder();
+            info.Append("DisasterRecoveryPairing: ").Append(resource.Id)
+                    .Append("\n\tName: ").Append(resource.Data.Name)
+                    .Append("\n\tAlternate name: ").Append(resource.Data.AlternateName)
+                    .Append("\n\tPartner namespace: ").Append(resource.Data.PartnerNamespace)
+                    .Append("\n\tNamespace role: ").Append(resource.Data.Role);
+            Utilities.Log(info.ToString());
+        }
+
+        public static void PrintAccessKey(EventHubsAccessKeys resource)
+        {
+            StringBuilder info = new StringBuilder();
+            info.Append("DisasterRecoveryPairing auth key: ")
+                    .Append("\n\t Alias primary connection string: ").Append(resource.AliasPrimaryConnectionString)
+                    .Append("\n\t Alias secondary connection string: ").Append(resource.AliasSecondaryConnectionString)
+                    .Append("\n\t Primary key: ").Append(resource.PrimaryKey)
+                    .Append("\n\t Secondary key: ").Append(resource.SecondaryKey)
+                    .Append("\n\t Primary connection string: ").Append(resource.PrimaryConnectionString)
+                    .Append("\n\t Secondary connection string: ").Append(resource.SecondaryConnectionString);
+            Utilities.Log(info.ToString());
+        }
+
+        public static void PrintCommunicationServiceResource(CommunicationServiceResource resource)
+        {
+            StringBuilder info = new StringBuilder();
+            info.Append("CommunicationServiceResource")
+                    .Append("\n\t Name: ").Append(resource.Data.Name)
+                    .Append("\n\t ProvisioningState: ").Append(resource.Data.ProvisioningState)
+                    .Append("\n\t HostName: ").Append(resource.Data.HostName)
+                    .Append("\n\t DataLocation: ").Append(resource.Data.DataLocation)
+                    .Append("\n\t NotificationHubId: ").Append(resource.Data.NotificationHubId)
+                    .Append("\n\t ImmutableResourceId: ").Append(resource.Data.ImmutableResourceId)
+                    .Append("\n\t Location: ").Append(resource.Data.Location);
+
+            string tags = "None";
+            if (resource.Data.Tags != null)
+            {
+                tags = string.Join(", ", resource.Data.Tags.Select(kvp => kvp.Key + ": " + kvp.Value.ToString()));
+            }
+            info.Append("\n\t Tags: " + tags);
+
+            Utilities.Log(info.ToString());
+        }
+
+        private static string FormatCollection(IEnumerable<string> collection)
+        {
+            return string.Join(", ", collection);
+        }
+
+        private static string FormatDictionary(IDictionary<string, string> dictionary)
+        {
+            if (dictionary == null)
+            {
+                return string.Empty;
+            }
+
+            var outputString = new StringBuilder();
+
+            foreach (var entity in dictionary)
+            {
+                outputString.AppendLine($"{entity.Key}: {entity.Value}");
+            }
+
+            return outputString.ToString();
+        }
+
+        public static void PrintVault(KeyVaultResource vault)
+        {
+            var info = new StringBuilder().Append("Key Vault: ").Append(vault.Id)
+                .Append("Name: ").Append(vault.Data.Name)
+                .Append("\n\tLocation: ").Append(vault.Data.Location)
+                .Append("\n\tSku: ").Append(vault.Data.Properties.Sku.Name).Append(" - ").Append(vault.Data.Properties.Sku.Family)
+                .Append("\n\tVault URI: ").Append(vault.Data.Properties.VaultUri)
+                .Append("\n\tAccess policies: ");
+            foreach (var accessPolicy in vault.Data.Properties.AccessPolicies)
+            {
+                info.Append("\n\t\tIdentity:").Append(accessPolicy.ObjectId);
+                if (accessPolicy.Permissions.Keys != null)
+                {
+                    info.Append("\n\t\tKey permissions: ").Append(FormatCollection(accessPolicy.Permissions.Keys.Select(key => key.ToString())));
+                }
+                if (accessPolicy.Permissions.Secrets != null)
+                {
+                    info.Append("\n\t\tSecret permissions: ").Append(FormatCollection(accessPolicy.Permissions.Secrets.Select(secret => secret.ToString())));
+                }
+            }
+
+            Utilities.Log(info.ToString());
+        }
+
+
+        public static void PrintVirtualMachine(VirtualMachineResource virtualMachine)
+        {
+            var storageProfile = new StringBuilder().Append("\n\tStorageProfile: ");
+            if (virtualMachine.Data.StorageProfile.ImageReference != null)
+            {
+                storageProfile.Append("\n\t\tImageReference:");
+                storageProfile.Append("\n\t\t\tPublisher: ").Append(virtualMachine.Data.StorageProfile.ImageReference.Publisher);
+                storageProfile.Append("\n\t\t\tOffer: ").Append(virtualMachine.Data.StorageProfile.ImageReference.Offer);
+                storageProfile.Append("\n\t\t\tSKU: ").Append(virtualMachine.Data.StorageProfile.ImageReference.Sku);
+                storageProfile.Append("\n\t\t\tVersion: ").Append(virtualMachine.Data.StorageProfile.ImageReference.Version);
+            }
+
+            if (virtualMachine.Data.StorageProfile.OSDisk != null)
+            {
+                storageProfile.Append("\n\t\tOSDisk:");
+                storageProfile.Append("\n\t\t\tOSType: ").Append(virtualMachine.Data.StorageProfile.OSDisk.OSType);
+                storageProfile.Append("\n\t\t\tName: ").Append(virtualMachine.Data.StorageProfile.OSDisk.Name);
+                storageProfile.Append("\n\t\t\tCaching: ").Append(virtualMachine.Data.StorageProfile.OSDisk.Caching);
+                storageProfile.Append("\n\t\t\tCreateOption: ").Append(virtualMachine.Data.StorageProfile.OSDisk.CreateOption);
+                storageProfile.Append("\n\t\t\tDiskSizeGB: ").Append(virtualMachine.Data.StorageProfile.OSDisk.DiskSizeGB);
+                if (virtualMachine.Data.StorageProfile.OSDisk.ImageUri != null)
+                {
+                    storageProfile.Append("\n\t\t\tImage Uri: ").Append(virtualMachine.Data.StorageProfile.OSDisk.ImageUri);
+                }
+                if (virtualMachine.Data.StorageProfile.OSDisk.VhdUri != null)
+                {
+                    storageProfile.Append("\n\t\t\tVhd Uri: ").Append(virtualMachine.Data.StorageProfile.OSDisk.VhdUri);
+                }
+                if (virtualMachine.Data.StorageProfile.OSDisk.VhdUri != null)
+                {
+                    storageProfile.Append("\n\t\t\tEncryptionSettings: ");
+                    storageProfile.Append("\n\t\t\t\tEnabled: ").Append(virtualMachine.Data.StorageProfile.OSDisk.VhdUri);
+                    storageProfile.Append("\n\t\t\t\tDiskEncryptionKey Uri: ").Append(virtualMachine
+                            .Data.StorageProfile
+                            .OSDisk
+                            .EncryptionSettings
+                            .DiskEncryptionKey.SecretUri);
+                    storageProfile.Append("\n\t\t\t\tKeyEncryptionKey Uri: ").Append(virtualMachine
+                            .Data.StorageProfile
+                            .OSDisk
+                            .EncryptionSettings
+                            .KeyEncryptionKey.KeyUri);
+                }
+            }
+
+            if (virtualMachine.Data.StorageProfile.DataDisks != null)
+            {
+                var i = 0;
+                foreach (var disk in virtualMachine.Data.StorageProfile.DataDisks)
+                {
+                    storageProfile.Append("\n\t\tDataDisk: #").Append(i++);
+                    storageProfile.Append("\n\t\t\tName: ").Append(disk.Name);
+                    storageProfile.Append("\n\t\t\tCaching: ").Append(disk.Caching);
+                    storageProfile.Append("\n\t\t\tCreateOption: ").Append(disk.CreateOption);
+                    storageProfile.Append("\n\t\t\tDiskSizeGB: ").Append(disk.DiskSizeGB);
+                    storageProfile.Append("\n\t\t\tLun: ").Append(disk.Lun);
+                    if (disk.ManagedDisk != null)
+                    {
+                        if (disk.ManagedDisk != null)
+                        {
+                            storageProfile.Append("\n\t\t\tManaged Disk Id: ").Append(disk.ManagedDisk.Id);
+                        }
+                    }
+                    else
+                    {
+                        if (disk.VhdUri != null)
+                        {
+                            storageProfile.Append("\n\t\t\tVhd Uri: ").Append(disk.VhdUri);
+                        }
+                    }
+                    if (disk.ImageUri != null)
+                    {
+                        storageProfile.Append("\n\t\t\tImage Uri: ").Append(disk.VhdUri);
+                    }
+                }
+            }
+            StringBuilder osProfile;
+            if (virtualMachine.Data.OSProfile != null)
+            {
+                osProfile = new StringBuilder().Append("\n\tOSProfile: ");
+
+                osProfile.Append("\n\t\tComputerName:").Append(virtualMachine.Data.OSProfile.ComputerName);
+                if (virtualMachine.Data.OSProfile.WindowsConfiguration != null)
+                {
+                    osProfile.Append("\n\t\t\tWindowsConfiguration: ");
+                    osProfile.Append("\n\t\t\t\tProvisionVMAgent: ")
+                            .Append(virtualMachine.Data.OSProfile.WindowsConfiguration.ProvisionVmAgent);
+                    osProfile.Append("\n\t\t\t\tEnableAutomaticUpdates: ")
+                            .Append(virtualMachine.Data.OSProfile.WindowsConfiguration.EnableAutomaticUpdates);
+                    osProfile.Append("\n\t\t\t\tTimeZone: ")
+                            .Append(virtualMachine.Data.OSProfile.WindowsConfiguration.TimeZone);
+                }
+                if (virtualMachine.Data.OSProfile.LinuxConfiguration != null)
+                {
+                    osProfile.Append("\n\t\t\tLinuxConfiguration: ");
+                    osProfile.Append("\n\t\t\t\tDisablePasswordAuthentication: ")
+                            .Append(virtualMachine.Data.OSProfile.LinuxConfiguration.DisablePasswordAuthentication);
+                }
+            }
+            else
+            {
+                osProfile = new StringBuilder().Append("\n\tOSProfile: null");
+            }
+
+
+            var networkProfile = new StringBuilder().Append("\n\tNetworkProfile: ");
+            foreach (var networkInterfaceId in virtualMachine.Data.NetworkProfile.NetworkInterfaces)
+            {
+                networkProfile.Append("\n\t\tId:").Append(networkInterfaceId.Id);
+            }
+
+            var msi = new StringBuilder().Append("\n\tMSI: ");
+            if (virtualMachine.Data.Identity != null && virtualMachine.Data.Identity.UserAssignedIdentities != null)
+            {
+                msi.Append("\n\t\tMSI enabled:").Append("True");
+                foreach (var item in virtualMachine.Data.Identity.UserAssignedIdentities)
+                {
+                    msi.Append("\n\t\tMSI Active Directory Service Name:").Append(item.Key);
+                    msi.Append("\n\t\tMSI Active Directory Service Principal Id:").Append(item.Value.PrincipalId);
+                    msi.Append("\n\t\tMSI Active Directory Client Id:").Append(item.Value.PrincipalId);
+                }
+            }
+            else
+            {
+                msi.Append("\n\t\tMSI enabled:").Append("False");
+            }
+
+            Utilities.Log(new StringBuilder().Append("Virtual Machine: ").Append(virtualMachine.Id)
+                    .Append("Name: ").Append(virtualMachine.Data.Name)
+                    .Append("\n\tLocation: ").Append(virtualMachine.Data.Location)
+                    .Append("\n\tTags: ").Append(FormatDictionary(virtualMachine.Data.Tags))
+                    .Append("\n\tHardwareProfile: ")
+                    .Append("\n\t\tSize: ").Append(virtualMachine.Data.HardwareProfile.VmSize)
+                    .Append(storageProfile)
+                    .Append(osProfile)
+                    .Append(networkProfile)
+                    .Append(msi)
+                    .ToString());
+        }
+
+        public static void PrintAppConfiguration(AppConfigurationStoreResource configurationStore)
+        {
+            var info = new StringBuilder().Append("App Configuration: ").Append(configurationStore.Id)
+                .Append("Name: ").Append(configurationStore.Data.Name)
+                .Append("\n\tLocation: ").Append(configurationStore.Data.Location);
+
+            Utilities.Log(info.ToString());
+        }
+
+        /// <summary>
+        /// Generates the specified number of random resource names with the same prefix.
+        /// </summary>
+        /// <param name="prefix">the prefix to be used if possible</param>
+        /// <param name="maxLen">the maximum length for the random generated name</param>
+        /// <param name="count">the number of names to generate</param>
+        /// <returns>random names</returns>
+        public static string[] RandomResourceNames(string prefix, int maxLen, int count)
+        {
+            string[] names = new string[count];
+            var resourceNamer = new ResourceNamer("");
+            for (int i = 0; i < count; i++)
+            {
+                names[i] = resourceNamer.RandomName(prefix, maxLen);
+            }
+            return names;
+        }
+
+        public static string RandomResourceName(string prefix, int maxLen)
+        {
+            var namer = new ResourceNamer("");
+            return namer.RandomName(prefix, maxLen);
+        }
+        public static string RandomGuid()
+        {
+            var namer = new ResourceNamer("");
+            return namer.RandomGuid();
+        }
+
+        public static string CreateRandomName(string namePrefix)
+        {
+            return RandomResourceName(namePrefix, 15);
+        }
+
+        public static async Task<List<T>> ToEnumerableAsync<T>(this IAsyncEnumerable<T> asyncEnumerable)
+        {
+            List<T> list = new List<T>();
+            await foreach (T item in asyncEnumerable)
+            {
+                list.Add(item);
+            }
+            return list;
+        }
+    }
 }